{-
Copyright 2012 Google Inc. All Rights Reserved.

Licensed under the Apache License, Version 2.0 (the "License");
you may not use this file except in compliance with the License.
You may obtain a copy of the License at

    http://www.apache.org/licenses/LICENSE-2.0

Unless required by applicable law or agreed to in writing, software
distributed under the License is distributed on an "AS IS" BASIS,
WITHOUT WARRANTIES OR CONDITIONS OF ANY KIND, either express or implied.
See the License for the specific language governing permissions and
limitations under the License.
-}

{-# LANGUAGE CPP, TemplateHaskell #-}

module Plush.Utilities (
    readUtf8File,
<<<<<<< HEAD
    getDataResource,
    getStaticResource,
    )
    where

import qualified Data.ByteString as B
=======
    readMaybe,
    getDataDir,
    )
    where

import Data.Maybe (listToMaybe)
import System.Directory (getCurrentDirectory, doesDirectoryExist)
>>>>>>> b1c945fa
import System.IO

#ifdef PRODUCTION
import Data.FileEmbed
#else
import System.Directory (getCurrentDirectory, doesDirectoryExist, doesFileExist)
import System.FilePath ((</>))
import System.Posix (getEnv)
#endif

import qualified Paths_plush as CabalPaths


-- | Lazily get a text file's contents as with 'readFile', but assume its
-- contents are encoded with UTF-8 regardless of the user's current locale.
readUtf8File :: FilePath -> IO String
readUtf8File path = do
    h <- openFile path ReadMode
    hSetEncoding h utf8
    hGetContents h


<<<<<<< HEAD
getDataResource :: FilePath -> IO (Maybe B.ByteString)
getStaticResource :: FilePath -> IO (Maybe B.ByteString)

#ifdef PRODUCTION

getDataResource = return . flip lookup dataResources
getStaticResource = return . flip lookup staticResources

dataResources :: [(FilePath, B.ByteString)]
dataResources = $(embedDir "data")

staticResources :: [(FilePath, B.ByteString)]
staticResources = $(embedDir "static")

#else

getDataResource = getResource . ("data" </>)
getStaticResource = getResource . ("static" </>)

getResource :: FilePath -> IO (Maybe B.ByteString)
getResource fp = do
    fp' <- (</> fp) `fmap` getDataDir
    exists <- doesFileExist fp'
    if exists
        then Just `fmap` B.readFile fp'
        else return Nothing

#endif
=======
-- | The missing read function. The string must parse entirely for this to
-- return a value.
readMaybe :: (Read a) => String -> Maybe a
readMaybe = listToMaybe . map fst . filter (null . snd) . reads

>>>>>>> b1c945fa

#ifdef PRODUCTION
-- | Return the a data directory where Plush's static data files are installed.
-- Can be overriden by the environment variable @plush_datadir@.
getDataDir :: IO FilePath
getDataDir = CabalPaths.getDataDir
#else
-- | Return the a data directory where Plush's static data files are installed.
-- Can be overriden by the environment variable @plush_datadir@.
-- For non-production builds, this is based on the 'getDataDir' that Cabal
-- generates, only the current directory is used as a last resort.
getDataDir :: IO FilePath
getDataDir = do
    me <- getEnv "plush_datadir"
    case me of
        Just e -> return e
        Nothing -> do
            d <- CabalPaths.getDataDir
            de <- doesDirectoryExist d
            if de
                then return d
                else getCurrentDirectory
#endif<|MERGE_RESOLUTION|>--- conflicted
+++ resolved
@@ -17,23 +17,15 @@
 {-# LANGUAGE CPP, TemplateHaskell #-}
 
 module Plush.Utilities (
+    readMaybe,
     readUtf8File,
-<<<<<<< HEAD
     getDataResource,
     getStaticResource,
     )
     where
 
 import qualified Data.ByteString as B
-=======
-    readMaybe,
-    getDataDir,
-    )
-    where
-
 import Data.Maybe (listToMaybe)
-import System.Directory (getCurrentDirectory, doesDirectoryExist)
->>>>>>> b1c945fa
 import System.IO
 
 #ifdef PRODUCTION
@@ -42,10 +34,14 @@
 import System.Directory (getCurrentDirectory, doesDirectoryExist, doesFileExist)
 import System.FilePath ((</>))
 import System.Posix (getEnv)
+import qualified Paths_plush as CabalPaths
 #endif
 
-import qualified Paths_plush as CabalPaths
 
+-- | The missing read function. The string must parse entirely for this to
+-- return a value.
+readMaybe :: (Read a) => String -> Maybe a
+readMaybe = listToMaybe . map fst . filter (null . snd) . reads
 
 -- | Lazily get a text file's contents as with 'readFile', but assume its
 -- contents are encoded with UTF-8 regardless of the user's current locale.
@@ -55,8 +51,6 @@
     hSetEncoding h utf8
     hGetContents h
 
-
-<<<<<<< HEAD
 getDataResource :: FilePath -> IO (Maybe B.ByteString)
 getStaticResource :: FilePath -> IO (Maybe B.ByteString)
 
@@ -84,21 +78,6 @@
         then Just `fmap` B.readFile fp'
         else return Nothing
 
-#endif
-=======
--- | The missing read function. The string must parse entirely for this to
--- return a value.
-readMaybe :: (Read a) => String -> Maybe a
-readMaybe = listToMaybe . map fst . filter (null . snd) . reads
-
->>>>>>> b1c945fa
-
-#ifdef PRODUCTION
--- | Return the a data directory where Plush's static data files are installed.
--- Can be overriden by the environment variable @plush_datadir@.
-getDataDir :: IO FilePath
-getDataDir = CabalPaths.getDataDir
-#else
 -- | Return the a data directory where Plush's static data files are installed.
 -- Can be overriden by the environment variable @plush_datadir@.
 -- For non-production builds, this is based on the 'getDataDir' that Cabal
